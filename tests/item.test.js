import Item from '../src/item';
import fs from 'fs';

let json = JSON.parse(fs.readFileSync('./tests/examples/item.json'));
let item = new Item(json);
let bbox = [172.91,1.34,172.95,1.36];
let dtStr = "2020-12-14T18:02:31Z";
let dtDate = new Date(Date.UTC(2020, 11, 14, 18, 2, 31));

let json2 = JSON.parse(fs.readFileSync('./tests/examples/item-s2.json'));
let item2 = new Item(json2);

test('Basics', () => {
  expect(item.id).toBe("20201211_223832_CS2");
  expect(item.getMetadata("id")).toBeUndefined();
  expect(item.getAbsoluteUrl()).toBe("https://example.com/20201211_223832_CS2/item.json");
});

test('is...', () => {
  expect(item.isItem()).toBeTruthy();
  expect(item.isCatalog()).toBeFalsy();
  expect(item.isCatalogLike()).toBeFalsy();
  expect(item.isCollection()).toBeFalsy();
  expect(item.isItemCollection()).toBeFalsy();
  expect(item.isCollectionCollection()).toBeFalsy();
});

test('getObjectType', () => {
  expect(item.getObjectType()).toBe("Item");
});

test('toJSON', () => {
  expect(item.toJSON()).toEqual(json);
});

test('toGeoJSON', () => {
  expect(item.toGeoJSON()).toEqual(json);
});

test('getBoundingBox', () => {
  expect(item.getBoundingBox()).toEqual(bbox);
});

test('getBoundingBoxes', () => {
  expect(item.getBoundingBoxes()).toEqual([bbox]);
});

test('datetime', () => {
  expect(item.properties.datetime).toBe(dtStr);
});

test('getMetadata', () => {
  expect(item.getMetadata("datetime")).toBe(dtStr);
});

test('getDateTime', () => {
  expect(item.getDateTime()).toEqual(dtDate);
});

test('getTemporalExtent', () => {
  expect(item.getTemporalExtent()).toEqual([dtDate, dtDate]);
});

describe('rankGeoTIFFs', () => {
  test('default', () => {
    let ranks = item.rankGeoTIFFs();
    expect(ranks.length).toBe(3);
    expect(ranks.map(r => r.asset.getKey())).toEqual(["visual", "analytic", "udm"]);
    expect(ranks.map(r => r.score)).toEqual([5, 4, 0]);
  });

<<<<<<< HEAD
test('getDefaultGeoTIFF', () => {
  let asset = item.getDefaultGeoTIFF();
  expect(asset).not.toBeNull();
  expect(asset.getKey()).toEqual("visual");
  expect(asset.href).toEqual("./20201211_223832_CS2.tif");
  expect(asset.getAbsoluteUrl()).toEqual("https://example.com/20201211_223832_CS2/20201211_223832_CS2.tif");
});

describe('findVisualAssets', () => {

  test('item (not found)', () => {
    expect(item.findVisualAssets()).toBeNull();
  });

  test('item-s2 (found)', () => {  
    let assets = item2.findVisualAssets();
    expect(assets).not.toBeNull();
    expect(assets.red.getKey()).toBe("B04");
    expect(assets.blue.getKey()).toBe("B02");
    expect(assets.green.getKey()).toBe("B03");
  });
    
});
=======
  test('not httpOnly', () => {
    let ranks = item.rankGeoTIFFs(false);
    expect(ranks.length).toBe(4);
    expect(ranks.map(r => r.asset.getKey())).toEqual(["visual", "analytic", "s3", "udm"]);
    expect(ranks.map(r => r.score)).toEqual([5, 4, 3, 0]);
  });

  test('cogOnly', () => {
    let ranks = item.rankGeoTIFFs(true, true);
    expect(ranks.length).toBe(2);
    expect(ranks.map(r => r.asset.getKey())).toEqual(["visual", "analytic"]);
    expect(ranks.map(r => r.score)).toEqual([3, 2]);
  });
  
  test('with different roles', () => {
    let ranks = item.rankGeoTIFFs(true, false, {analytic: 5});
    expect(ranks.length).toBe(3);
    expect(ranks.map(r => r.asset.getKey())).toEqual(["analytic", "visual", "udm"]);
    expect(ranks.map(r => r.score)).toEqual([8, 3, 0]);
  });
  
  test('with callback', () => {
    let ranks = item.rankGeoTIFFs(true, false, null, asset => Array.isArray(asset['eo:bands']) ? 5 : -5);
    expect(ranks.length).toBe(3);
    expect(ranks.map(r => r.asset.getKey())).toEqual(["visual", "analytic", "udm"]);
    expect(ranks.map(r => r.score)).toEqual([10, 9, -5]);
  });

  test('getDefaultGeoTIFF', () => {
    let asset = item.getDefaultGeoTIFF();
    expect(asset).not.toBeNull();
    expect(asset.getKey()).toEqual("visual");
    expect(asset.href).toEqual("./20201211_223832_CS2.tif");
    expect(asset.getAbsoluteUrl()).toEqual("https://example.com/20201211_223832_CS2/20201211_223832_CS2.tif");
  });
});
>>>>>>> dc74efef
<|MERGE_RESOLUTION|>--- conflicted
+++ resolved
@@ -69,31 +69,6 @@
     expect(ranks.map(r => r.score)).toEqual([5, 4, 0]);
   });
 
-<<<<<<< HEAD
-test('getDefaultGeoTIFF', () => {
-  let asset = item.getDefaultGeoTIFF();
-  expect(asset).not.toBeNull();
-  expect(asset.getKey()).toEqual("visual");
-  expect(asset.href).toEqual("./20201211_223832_CS2.tif");
-  expect(asset.getAbsoluteUrl()).toEqual("https://example.com/20201211_223832_CS2/20201211_223832_CS2.tif");
-});
-
-describe('findVisualAssets', () => {
-
-  test('item (not found)', () => {
-    expect(item.findVisualAssets()).toBeNull();
-  });
-
-  test('item-s2 (found)', () => {  
-    let assets = item2.findVisualAssets();
-    expect(assets).not.toBeNull();
-    expect(assets.red.getKey()).toBe("B04");
-    expect(assets.blue.getKey()).toBe("B02");
-    expect(assets.green.getKey()).toBe("B03");
-  });
-    
-});
-=======
   test('not httpOnly', () => {
     let ranks = item.rankGeoTIFFs(false);
     expect(ranks.length).toBe(4);
@@ -130,4 +105,19 @@
     expect(asset.getAbsoluteUrl()).toEqual("https://example.com/20201211_223832_CS2/20201211_223832_CS2.tif");
   });
 });
->>>>>>> dc74efef
+
+describe('findVisualAssets', () => {
+
+  test('item (not found)', () => {
+    expect(item.findVisualAssets()).toBeNull();
+  });
+
+  test('item-s2 (found)', () => {  
+    let assets = item2.findVisualAssets();
+    expect(assets).not.toBeNull();
+    expect(assets.red.getKey()).toBe("B04");
+    expect(assets.blue.getKey()).toBe("B02");
+    expect(assets.green.getKey()).toBe("B03");
+  });
+    
+});