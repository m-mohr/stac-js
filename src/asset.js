--- conflicted
+++ resolved
@@ -109,17 +109,6 @@
   }
 
   /**
-<<<<<<< HEAD
-   * A band with the corresponding index.
-   * 
-  * @typedef {Object} BandWithIndex
-  * @property {number} index The index in the bands array.
-  * @property {Object} band The band object
-  */
-
-  /**
-=======
->>>>>>> e71739c7
    * The RGB bands.
    * 
    * @typedef {Object} VisualBands
